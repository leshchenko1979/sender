import asyncio
import logging
import os
import re
import traceback
from math import ceil

import dotenv
import supabase
from telethon.errors import (
    ChatAdminRequiredError,
    ChatSendMediaForbiddenError,
    ChatWriteForbiddenError,
    InviteRequestSentError,
    RPCError,
    SlowModeWaitError,
    UsernameNotOccupiedError,
)
from telethon.tl.functions.channels import JoinChannelRequest
from telethon.tl.functions.messages import (
    ForwardMessagesRequest,
    ImportChatInviteRequest,
)
from tg.account import Account, AccountCollection, AccountStartFailed
from tg.supabasefs import SupabaseTableFileSystem
from tg.utils import parse_telegram_message_url

from clients import Client, load_clients
from cron_utils import adjust_cron_interval, format_schedule_change_message
from settings import Setting
from supabase_logs import SupabaseLogHandler


def parse_chat_and_topic(chat_id: str) -> tuple[str, int | None]:
    """
    Parse chat_id which may contain topic in format: chat_id/topic_id

    Examples:
        "@mychannel/123" -> ("@mychannel", 123)
        "-1001234567890/456" -> ("-1001234567890", 456)
        "1826486256/7832" -> ("-1001826486256", 7832)  # Auto-converts to supergroup format
        "@mychannel" -> ("@mychannel", None)

    Returns:
        Tuple of (chat_id, topic_id or None)
    """
    if "/" in chat_id:
        parts = chat_id.rsplit("/", 1)
        try:
            topic_id = int(parts[1])
            chat_part = parts[0]

            # Auto-convert numeric chat IDs to supergroup format if needed
            if chat_part.isdigit() and not chat_part.startswith("-100"):
                # Convert to supergroup format: add -100 prefix
                chat_part = f"-100{chat_part}"

            return chat_part, topic_id
        except ValueError:
            # Not a valid topic number, treat whole string as chat_id
            return chat_id, None
    return chat_id, None


# Set up standard Python logging
logging.basicConfig(
    level=logging.INFO,
    format="[%(asctime)s] [%(levelname)s] %(name)s: %(message)s",
    datefmt="%Y-%m-%d %H:%M:%S",
)
logger = logging.getLogger(__name__)


class SenderAccount(Account):
    """Defines methods for sending and forwarding messages
    with forced joining the group if the peer is not in the chat yet."""

    async def _get_grouped_message_ids(self, from_chat_id, message_id, grouped_id):
        """Retrieve all message IDs in a media group around the given message."""
        search_window = 20  # Search 20 messages before and after
        offsets_to_try = [message_id + search_window, message_id]

        for offset_id in offsets_to_try:
            grouped_messages = []
            try:
                async for msg in self.app.iter_messages(
                    from_chat_id,
                    offset_id=offset_id,
                    limit=search_window * 2,
                ):
                    if hasattr(msg, "grouped_id") and msg.grouped_id == grouped_id:
                        grouped_messages.append(msg.id)

                if grouped_messages:
                    return grouped_messages
            except ValueError:
                # Try next offset if this one fails
                continue

        return []

    async def _forward_grouped_or_single(
        self, chat_id, from_chat_id, message_id, reply_to_msg_id=None
    ):
        """Forward a message or entire media group if the message is part of one."""
        source_message = await self.app.get_messages(from_chat_id, ids=message_id)
        if not source_message:
            raise ValueError("Не удалось получить исходное сообщение")

        # Determine messages to forward
        if (
            hasattr(source_message, "grouped_id")
            and source_message.grouped_id is not None
        ):
            grouped_messages = await self._get_grouped_message_ids(
                from_chat_id, message_id, source_message.grouped_id
            )
            if not grouped_messages:
                raise ValueError("Медиагруппа неполная или недоступна")
            message_ids = sorted(grouped_messages)
        else:
            message_ids = [message_id]

        # Forward messages using MTProto ForwardMessagesRequest (supports both regular and forum topics)
        return await self.app(
            ForwardMessagesRequest(
                from_peer=from_chat_id,
                id=message_ids,
                to_peer=chat_id,
                top_msg_id=reply_to_msg_id,  # None for regular forwarding, topic ID for forum topics
                drop_author=True,
            )
        )

    async def _join_chat(self, chat_id):
        try:
            # If chat_id is an invite link, try importing invite first
            invite_hash = self._extract_invite_hash(str(chat_id))
            if invite_hash:
                try:
                    await self.app(ImportChatInviteRequest(invite_hash))
                    return
                except RPCError:
                    # fall back to channel join attempt below
                    pass

            # For public channels/supergroups this will work with username or id
            await self.app(JoinChannelRequest(chat_id))
        except RPCError:
            # Silently ignore join failures; send/forward will raise clearer error
            pass

    def _extract_invite_hash(self, text: str):
        # Supports t.me/joinchat/<hash> and t.me/+<hash>
        m = re.search(r"t\.me/(?:joinchat/|\+)([A-Za-z0-9_-]{16,})", text)
        return m.group(1) if m else None


async def main():
    dotenv.load_dotenv()
    fs = set_up_supabase()
    clients = load_clients()

    for client in clients:
        logger.info(f"Starting {client.name}")
        await process_client(fs, client)
        logger.info(f"Finished {client.name}")

    logger.info("Messages sent and logged successfully")


def set_up_supabase():
    global supabase_client, supabase_logs

    supabase_client = supabase.create_client(
        os.environ["SUPABASE_URL"], os.environ["SUPABASE_KEY"]
    )

    supabase_logs = SupabaseLogHandler(supabase_client)

    return SupabaseTableFileSystem(supabase_client, "sessions")


async def process_client(fs, client: Client):
    try:
        errors = {}

        settings = client.load_settings()

        if any(s.active for s in settings):
            accounts = set_up_accounts(fs, settings)
            supabase_logs.load_results_for_client(client.name)

            async with accounts.session():
                await asyncio.gather(
                    *[
                        process_setting_outer(
                            client.name, setting, accounts, errors, client
                        )
                        for setting in settings
                    ]
                )
        else:
            logger.warning(f"No active settings for {client.name}")

    except AccountStartFailed as exc:
        errors[""] = f"Телефон {exc.phone} не был инициализирован."
    except Exception:
        errors[""] = f"Error: {traceback.format_exc()}"

    await publish_stats(errors, fs, client)

    client.update_settings_in_gsheets(["active", "error"])


def set_up_accounts(fs, settings: list[Setting]):
    return AccountCollection(
        {
            setting.account: SenderAccount(fs, setting.account)
            for setting in settings
            if setting.active
        },
        fs,
        invalid="raise",
    )


async def process_setting_outer(
    client_name: str,
    setting: Setting,
    accounts: AccountCollection,
    errors: list[str],
    client: Client = None,
):
    if setting.active:
        try:
            successful = supabase_logs.get_last_successful_entry(setting)
            # Check the setting time to determine if a message should be sent based
            # on the last time it was sent.
            if not successful:
                result = "Message was never sent before: logged successfully"
            else:
                try:
                    should_be_run = setting.should_be_run(successful)
                    result = None if should_be_run else "Message already sent recently"
                except Exception as e:
                    result = (
                        f"Error: Could not figure out the crontab setting: {str(e)}"
                    )
            if not result:
                result = await send_setting(setting, accounts, client)

        except Exception:
            result = f"Error: {traceback.format_exc()}"
    else:
        result = "Setting skipped"

    # add log entry
    try:
        supabase_logs.add_log_entry(client_name, setting, result)
    except Exception:
        result = f"Logging error: {traceback.format_exc()}"

    # add error to error list and setting
    if "error" in result.lower():
        errors[setting.get_hash()] = result
        setting.error = result
        setting.active = 0
    elif "successfully" in result.lower():
        setting.error = ""


async def send_setting(
    setting: Setting, accounts: AccountCollection, client: Client = None
):
    # Parse chat_id to extract optional topic
    chat_id, topic_id = parse_chat_and_topic(setting.chat_id)

    try:
        # Strip query parameters from URL before parsing to handle ?single and other params
        clean_url = setting.text.split("?")[0] if "?" in setting.text else setting.text
        from_chat_id, message_id = parse_telegram_message_url(clean_url)
        forward_needed = True
    except Exception:  # not a valid telegram url
        forward_needed = False

    acc: SenderAccount = accounts[setting.account]

    try:
        # Try to join the destination chat first to reduce resolution and permission issues
        await acc._join_chat(chat_id)

        if forward_needed:
            await acc._forward_grouped_or_single(
                chat_id=chat_id,
                from_chat_id=from_chat_id,
                message_id=message_id,
                reply_to_msg_id=topic_id,
            )
            result = "Message forwarded successfully"

        else:
            await acc.app.send_message(
                chat_id=chat_id,
                text=setting.text,
                reply_to=topic_id,
            )
            result = "Message sent successfully"

    except ChatWriteForbiddenError:
        result = "Error: Нет прав для отправки сообщения"

    except ChatSendMediaForbiddenError:
        result = "Error: Нет прав для отправки изображений"

    except ChatAdminRequiredError:
        result = "Error: Это канал, а не группа"

    except InviteRequestSentError:
        result = "Error: До сих пор не принят запрос на вступление"

    except UsernameNotOccupiedError:
        result = "Error: Указанный чат не существует"

    except SlowModeWaitError as e:
        # Telethon exposes .seconds on Flood/SlowMode waits; fallback to str(e)
        seconds = getattr(e, "seconds", None)
        if seconds is not None and client is not None:
            # Auto-adjust schedule for all settings in this chat
            result = handle_slow_mode_error(client, setting, seconds)
        else:
            # Fallback to old behavior if we can't extract seconds or client not available
            from cron_utils import humanize_seconds

            wait_text = humanize_seconds(seconds) if seconds is not None else str(e)
            result = (
                f"Error: Слишком рано отправляется (подождать {wait_text}). "
                "Поставьте больше паузу после предыдущих отправок в расписании."
            )

    except ValueError as e:
        # Handle media group errors and other ValueError cases
        if "Не удалось получить исходное сообщение" in str(e):
            result = "Error: Не удалось получить исходное сообщение"
        elif "Медиагруппа неполная или недоступна" in str(e):
            result = "Error: Медиагруппа неполная или недоступна"
        elif "No user has" in str(e) and "as username" in str(e):
            result = "Error: Указанный чат не существует"
        else:
            result = f"Error: {e}"

    except RPCError as e:
        # Handle cases where Telegram requires Stars to post/forward into the target chat
        err_text = str(e)
        message_text = getattr(e, "message", "") or err_text
        m = re.search(r"ALLOW_PAYMENT_REQUIRED_(\\d+)", message_text)
        if getattr(e, "code", None) == 403 and (
            "ALLOW_PAYMENT_REQUIRED" in message_text
            or "PAYMENT_REQUIRED" in message_text
            or m is not None
        ):
            stars = m.group(1) if m else None
            if stars == "1":
                need_text = "нужна 1 звезда"
            elif stars:
                need_text = f"нужно {stars} звёзд"
            else:
                need_text = "нужны звёзды"
            result = (
                f"Error: Требуется оплата: чтобы опубликовать в этом чате, {need_text}. "
                "Купите звезды и повторите попытку."
            )
        elif (
            getattr(e, "code", None) == 403
            and "CHAT_SEND_PHOTOS_FORBIDDEN" in message_text
        ):
            result = "Error: Нет прав для отправки изображений в этот чат"
        else:
            result = f"Error sending message: {e}"

    return result


def handle_slow_mode_error(client: Client, setting: Setting, wait_seconds: int) -> str:
    """
    Handle SlowModeWaitError by adjusting schedules for all settings targeting the same chat.

    Args:
        client: Client containing all settings
        setting: The setting that triggered the slow mode error
        wait_seconds: Number of seconds to wait before next message

    Returns:
        Result message describing the changes made
    """
    # Step 1: Calculate required interval (round up to hours)
    # Handle edge cases where wait_seconds is 0 or negative
    if wait_seconds <= 0:
        wait_seconds = 3600  # Default to 1 hour minimum
    required_hours = ceil((wait_seconds * 1.2) / 3600)  # 20% buffer

    # Step 2: Find all active settings for same chat
    related_settings = [
        s for s in client.settings if s.chat_id == setting.chat_id and s.active
    ]

    if not related_settings:
        return "No active settings found for this chat"

    # Step 3: Adjust schedules for all related settings
    updated_count = 0
    for s in related_settings:
        old_schedule = s.schedule
        new_schedule = adjust_cron_interval(old_schedule, required_hours)

        if new_schedule != old_schedule:
            s.schedule = new_schedule
            s.error = format_schedule_change_message(
                wait_seconds,
                old_schedule,
                new_schedule,
                required_hours,
                len(related_settings),
            )
            updated_count += 1

    # Step 4: Update Google Sheets with new schedules and errors
    client.update_settings_in_gsheets(["schedule", "error"])

    if updated_count > 0:
        return (
            f"Schedule auto-adjusted to every {required_hours} hours "
            f"for {updated_count} settings in chat {setting.chat_id}"
        )
    else:
        return (
            f"No schedule adjustments needed - current intervals already sufficient "
            f"for {len(related_settings)} settings in chat {setting.chat_id}"
        )


ALERT_HEADING = "Результаты последней рассылки:"


async def publish_stats(errors: dict, fs, client: Client):
    alert_acc = SenderAccount(fs, client.alert_account)

    async with alert_acc.session(revalidate=False):
        # Send common errors like no accounts started
        if "" in errors:
            await alert_acc.app.send_message(client.alert_chat, errors[""])

        # Delete last message if it contains alert heading
        app = alert_acc.app
        msgs = await app.get_messages(client.alert_chat, limit=1)
        if msgs:
            last_msg = msgs[0]
            if getattr(last_msg, "message", None) and ALERT_HEADING in last_msg.message:
                await app.delete_messages(client.alert_chat, [last_msg.id])

<<<<<<< HEAD
        # Calculate error stats from client.settings:
        # turned off with errors, active with errors
        turned_off_with_errors = len(
            [s for s in client.settings if not s.active and s.error]
        )
        turned_off_no_errors = len(
            [s for s in client.settings if not s.active and not s.error]
        )

        if not turned_off_with_errors and not turned_off_no_errors:
            stats_msg = ""
        else:
            working = len([s for s in client.settings if s.active])
=======
        stats_msg = prep_stats_msg(client)

        # Send error message
        if stats_msg:
            await alert_acc.send_message(chat_id=client.alert_chat, text=stats_msg)
            logger.warning("Alert message sent", extra={"errors": errors})
						else:
            logger.info("Finished with no errors")


def prep_stats_msg(client: Client):
    turned_off_with_errors = len(
        [s for s in client.settings if not s.active and s.error]
    )
    turned_off_no_errors = len(
        [s for s in client.settings if not s.active and not s.error]
    )
>>>>>>> d3e7d6ce

            text = f"{ALERT_HEADING}\n\n"

            if turned_off_with_errors:
                text += (
                    f"{turned_off_with_errors} рассылок отключены из-за ошибок. "
                    "Исправьте и включите заново.\n\n"
                )

            if turned_off_no_errors:
                text += (
                    f"{turned_off_no_errors} отключенных рассылок без ошибок. "
                    "Почему отключены?\n\n"
                )

            text += (
                f"{working} (из {len(client.settings)} всего) активных рассылок.\n\n"
            )
            text += f"Подробности в файле настроек: {client.spreadsheet_url}."

            stats_msg = text

        # Send error message
        if stats_msg:
            await alert_acc.app.send_message(client.alert_chat, stats_msg)

    logger.warning("Alert message sent", extra={"errors": errors})


if __name__ == "__main__":
    asyncio.run(main())<|MERGE_RESOLUTION|>--- conflicted
+++ resolved
@@ -446,19 +446,19 @@
     alert_acc = SenderAccount(fs, client.alert_account)
 
     async with alert_acc.session(revalidate=False):
+        app = alert_acc.app
+
         # Send common errors like no accounts started
         if "" in errors:
-            await alert_acc.app.send_message(client.alert_chat, errors[""])
+            await app.send_message(client.alert_chat, errors[""])
 
         # Delete last message if it contains alert heading
-        app = alert_acc.app
         msgs = await app.get_messages(client.alert_chat, limit=1)
         if msgs:
             last_msg = msgs[0]
             if getattr(last_msg, "message", None) and ALERT_HEADING in last_msg.message:
                 await app.delete_messages(client.alert_chat, [last_msg.id])
 
-<<<<<<< HEAD
         # Calculate error stats from client.settings:
         # turned off with errors, active with errors
         turned_off_with_errors = len(
@@ -468,30 +468,7 @@
             [s for s in client.settings if not s.active and not s.error]
         )
 
-        if not turned_off_with_errors and not turned_off_no_errors:
-            stats_msg = ""
-        else:
-            working = len([s for s in client.settings if s.active])
-=======
-        stats_msg = prep_stats_msg(client)
-
-        # Send error message
-        if stats_msg:
-            await alert_acc.send_message(chat_id=client.alert_chat, text=stats_msg)
-            logger.warning("Alert message sent", extra={"errors": errors})
-						else:
-            logger.info("Finished with no errors")
-
-
-def prep_stats_msg(client: Client):
-    turned_off_with_errors = len(
-        [s for s in client.settings if not s.active and s.error]
-    )
-    turned_off_no_errors = len(
-        [s for s in client.settings if not s.active and not s.error]
-    )
->>>>>>> d3e7d6ce
-
+        if turned_off_with_errors or turned_off_no_errors:
             text = f"{ALERT_HEADING}\n\n"
 
             if turned_off_with_errors:
@@ -507,17 +484,18 @@
                 )
 
             text += (
-                f"{working} (из {len(client.settings)} всего) активных рассылок.\n\n"
-            )
-            text += f"Подробности в файле настроек: {client.spreadsheet_url}."
-
-            stats_msg = text
-
-        # Send error message
-        if stats_msg:
-            await alert_acc.app.send_message(client.alert_chat, stats_msg)
-
-    logger.warning("Alert message sent", extra={"errors": errors})
+                f"{len([s for s in client.settings if s.active])} "
+                f"(из {len(client.settings)} всего) активных рассылок.\n\n"
+                f"Подробности в файле настроек: {client.spreadsheet_url}."
+            )
+
+            await app.send_message(client.alert_chat, text)
+
+            logger.warning("Alert message sent", extra={"errors": errors})
+
+            return
+
+        logger.info("Finished with no errors")
 
 
 if __name__ == "__main__":
